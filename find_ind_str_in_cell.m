--- conflicted
+++ resolved
@@ -63,12 +63,9 @@
 %       /home/Matlab/Adams_Functions/update_params.m
 %       /home/Matlab/Adams_Functions/increment_editbox.m
 %       /home/Matlab/Adams_Functions/ZG_extract_all_IEIs.m
-<<<<<<< HEAD
+%       /home/Matlab/Adams_Functions/ZG_extract_all_data.m
 %       /home/Matlab/minEASE/combine_eventInfo.m
 %       /home/Matlab/minEASE/extract_from_minEASE_output_filename.m
-=======
-%       /home/Matlab/Adams_Functions/ZG_extract_all_data.m
->>>>>>> bb358901
 %       /home/Matlab/minEASE/read_params.m
 %       /home/Matlab/minEASE/gui_examine_events.m
 %       /home/Matlab/EEG_gui/EEG_gui.m
